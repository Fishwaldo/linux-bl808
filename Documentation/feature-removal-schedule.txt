--- conflicted
+++ resolved
@@ -457,9 +457,6 @@
 	superseded by the newer machine check code from the 64bit port,
 	but the old version has been kept around for easier testing. Note this
 	doesn't impact the old P5 and WinChip machine check handlers.
-<<<<<<< HEAD
-Who:	Andi Kleen <andi@firstfloor.org>
-=======
 Who:	Andi Kleen <andi@firstfloor.org>
 
 ----------------------------
@@ -470,5 +467,4 @@
 Why:	cpu_policy_rwsem has a new cleaner definition making it local to
 	cpufreq core and contained inside cpufreq.c. Other dependent
 	drivers should not use it in order to safely avoid lockdep issues.
-Who:	Venkatesh Pallipadi <venkatesh.pallipadi@intel.com>
->>>>>>> 80ffb3cc
+Who:	Venkatesh Pallipadi <venkatesh.pallipadi@intel.com>