--- conflicted
+++ resolved
@@ -401,10 +401,7 @@
 struct radeon_ib_pool {
 	struct mutex		mutex;
 	struct radeon_bo	*robj;
-<<<<<<< HEAD
-=======
 	struct list_head	bogus_ib;
->>>>>>> 57d54889
 	struct radeon_ib	ibs[RADEON_IB_POOL_SIZE];
 	bool			ready;
 	unsigned		head_id;
