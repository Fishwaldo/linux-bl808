/*
 * Copyright (C) 2015 Texas Instruments
 * Author: Jyri Sarha <jsarha@ti.com>
 *
 * This program is free software; you can redistribute it and/or modify it
 * under the terms of the GNU General Public License version 2 as published by
 * the Free Software Foundation.
 *
 */

/*
 * To support the old "ti,tilcdc,slave" binding the binding has to be
 * transformed to the new external encoder binding.
 */

#include <linux/kernel.h>
#include <linux/of.h>
#include <linux/of_graph.h>
#include <linux/of_fdt.h>
#include <linux/slab.h>
#include <linux/list.h>

#include "tilcdc_slave_compat.h"

struct kfree_table {
	int total;
	int num;
	void **table;
};

static int __init kfree_table_init(struct kfree_table *kft)
{
	kft->total = 32;
	kft->num = 0;
	kft->table = kmalloc(kft->total * sizeof(*kft->table),
			     GFP_KERNEL);
	if (!kft->table)
		return -ENOMEM;

	return 0;
}

static int __init kfree_table_add(struct kfree_table *kft, void *p)
{
	if (kft->num == kft->total) {
		void **old = kft->table;

		kft->total *= 2;
		kft->table = krealloc(old, kft->total * sizeof(*kft->table),
				      GFP_KERNEL);
		if (!kft->table) {
			kft->table = old;
			kfree(p);
			return -ENOMEM;
		}
	}
	kft->table[kft->num++] = p;
	return 0;
}

static void __init kfree_table_free(struct kfree_table *kft)
{
	int i;

	for (i = 0; i < kft->num; i++)
		kfree(kft->table[i]);

	kfree(kft->table);
}

static
struct property * __init tilcdc_prop_dup(const struct property *prop,
					 struct kfree_table *kft)
{
	struct property *nprop;

	nprop = kzalloc(sizeof(*nprop), GFP_KERNEL);
	if (!nprop || kfree_table_add(kft, nprop))
		return NULL;

	nprop->name = kstrdup(prop->name, GFP_KERNEL);
	if (!nprop->name || kfree_table_add(kft, nprop->name))
		return NULL;

	nprop->value = kmemdup(prop->value, prop->length, GFP_KERNEL);
	if (!nprop->value || kfree_table_add(kft, nprop->value))
		return NULL;

	nprop->length = prop->length;

	return nprop;
}

static void __init tilcdc_copy_props(struct device_node *from,
				     struct device_node *to,
				     const char * const props[],
				     struct kfree_table *kft)
{
	struct property *prop;
	int i;

	for (i = 0; props[i]; i++) {
		prop = of_find_property(from, props[i], NULL);
		if (!prop)
			continue;

		prop = tilcdc_prop_dup(prop, kft);
		if (!prop)
			continue;

		prop->next = to->properties;
		to->properties = prop;
	}
}

static int __init tilcdc_prop_str_update(struct property *prop,
					  const char *str,
					  struct kfree_table *kft)
{
	prop->value = kstrdup(str, GFP_KERNEL);
	if (kfree_table_add(kft, prop->value) || !prop->value)
		return -ENOMEM;
	prop->length = strlen(str)+1;
	return 0;
}

static void __init tilcdc_node_disable(struct device_node *node)
{
	struct property *prop;

	prop = kzalloc(sizeof(*prop), GFP_KERNEL);
	if (!prop)
		return;

	prop->name = "status";
	prop->value = "disabled";
	prop->length = strlen((char *)prop->value)+1;

	of_update_property(node, prop);
}

static struct device_node * __init tilcdc_get_overlay(struct kfree_table *kft)
{
	const int size = __dtb_tilcdc_slave_compat_end -
		__dtb_tilcdc_slave_compat_begin;
	static void *overlay_data;
	struct device_node *overlay;

	if (!size) {
		pr_warn("%s: No overlay data\n", __func__);
		return NULL;
	}

	overlay_data = kmemdup(__dtb_tilcdc_slave_compat_begin,
			       size, GFP_KERNEL);
	if (!overlay_data || kfree_table_add(kft, overlay_data))
		return NULL;

	of_fdt_unflatten_tree(overlay_data, NULL, &overlay);
	if (!overlay) {
		pr_warn("%s: Unfattening overlay tree failed\n", __func__);
		return NULL;
	}

<<<<<<< HEAD
	of_node_set_flag(overlay, OF_DETACHED);
=======
	ret = of_resolve_phandles(overlay);
	if (ret) {
		pr_err("%s: Failed to resolve phandles: %d\n", __func__, ret);
		return NULL;
	}
>>>>>>> f150891f

	return overlay;
}

static const struct of_device_id tilcdc_slave_of_match[] __initconst = {
	{ .compatible = "ti,tilcdc,slave", },
	{},
};

static const struct of_device_id tilcdc_of_match[] __initconst = {
	{ .compatible = "ti,am33xx-tilcdc", },
	{},
};

static const struct of_device_id tilcdc_tda998x_of_match[] __initconst = {
	{ .compatible = "nxp,tda998x", },
	{},
};

static const char * const tilcdc_slave_props[] __initconst = {
	"pinctrl-names",
	"pinctrl-0",
	"pinctrl-1",
	NULL
};

static void __init tilcdc_convert_slave_node(void)
{
	struct device_node *slave = NULL, *lcdc = NULL;
	struct device_node *i2c = NULL, *fragment = NULL;
	struct device_node *overlay, *encoder;
	struct property *prop;
	/* For all memory needed for the overlay tree. This memory can
	   be freed after the overlay has been applied. */
	struct kfree_table kft;
	int ovcs_id, ret;

	if (kfree_table_init(&kft))
		return;

	lcdc = of_find_matching_node(NULL, tilcdc_of_match);
	slave = of_find_matching_node(NULL, tilcdc_slave_of_match);

	if (!slave || !of_device_is_available(lcdc))
		goto out;

	i2c = of_parse_phandle(slave, "i2c", 0);
	if (!i2c) {
		pr_err("%s: Can't find i2c node trough phandle\n", __func__);
		goto out;
	}

	overlay = tilcdc_get_overlay(&kft);
	if (!overlay)
		goto out;

	encoder = of_find_matching_node(overlay, tilcdc_tda998x_of_match);
	if (!encoder) {
		pr_err("%s: Failed to find tda998x node\n", __func__);
		goto out;
	}

	tilcdc_copy_props(slave, encoder, tilcdc_slave_props, &kft);

	for_each_child_of_node(overlay, fragment) {
		prop = of_find_property(fragment, "target-path", NULL);
		if (!prop)
			continue;
		if (!strncmp("i2c", (char *)prop->value, prop->length))
			if (tilcdc_prop_str_update(prop, i2c->full_name, &kft))
				goto out;
		if (!strncmp("lcdc", (char *)prop->value, prop->length))
			if (tilcdc_prop_str_update(prop, lcdc->full_name, &kft))
				goto out;
	}

	tilcdc_node_disable(slave);

	ovcs_id = 0;
	ret = of_overlay_apply(overlay, &ovcs_id);
	if (ret)
		pr_err("%s: Applying overlay changeset failed: %d\n",
			__func__, ret);
	else
		pr_info("%s: ti,tilcdc,slave node successfully converted\n",
			__func__);
out:
	kfree_table_free(&kft);
	of_node_put(i2c);
	of_node_put(slave);
	of_node_put(lcdc);
	of_node_put(fragment);
}

static int __init tilcdc_slave_compat_init(void)
{
	tilcdc_convert_slave_node();
	return 0;
}

subsys_initcall(tilcdc_slave_compat_init);<|MERGE_RESOLUTION|>--- conflicted
+++ resolved
@@ -161,16 +161,6 @@
 		pr_warn("%s: Unfattening overlay tree failed\n", __func__);
 		return NULL;
 	}
-
-<<<<<<< HEAD
-	of_node_set_flag(overlay, OF_DETACHED);
-=======
-	ret = of_resolve_phandles(overlay);
-	if (ret) {
-		pr_err("%s: Failed to resolve phandles: %d\n", __func__, ret);
-		return NULL;
-	}
->>>>>>> f150891f
 
 	return overlay;
 }
