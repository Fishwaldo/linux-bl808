--- conflicted
+++ resolved
@@ -87,35 +87,34 @@
 }
 
 static const struct of_device_id samsung_usb2_phy_of_match[] = {
-<<<<<<< HEAD
 #ifdef CONFIG_PHY_EXYNOS4X12_USB2
 	{
 		.compatible = "samsung,exynos3250-usb2-phy",
 		.data = &exynos3250_usb2_phy_config,
-=======
+	},
+#endif
+#ifdef CONFIG_PHY_EXYNOS4210_USB2
+	{
+		.compatible = "samsung,exynos4210-usb2-phy",
+		.data = &exynos4210_usb2_phy_config,
+	},
+#endif
+#ifdef CONFIG_PHY_EXYNOS4X12_USB2
+	{
+		.compatible = "samsung,exynos4x12-usb2-phy",
+		.data = &exynos4x12_usb2_phy_config,
+	},
+#endif
+#ifdef CONFIG_PHY_EXYNOS5250_USB2
+	{
+		.compatible = "samsung,exynos5250-usb2-phy",
+		.data = &exynos5250_usb2_phy_config,
+	},
+#endif
 #ifdef CONFIG_PHY_S5PV210_USB2
 	{
 		.compatible = "samsung,s5pv210-usb2-phy",
 		.data = &s5pv210_usb2_phy_config,
->>>>>>> c2fff85e
-	},
-#endif
-#ifdef CONFIG_PHY_EXYNOS4210_USB2
-	{
-		.compatible = "samsung,exynos4210-usb2-phy",
-		.data = &exynos4210_usb2_phy_config,
-	},
-#endif
-#ifdef CONFIG_PHY_EXYNOS4X12_USB2
-	{
-		.compatible = "samsung,exynos4x12-usb2-phy",
-		.data = &exynos4x12_usb2_phy_config,
-	},
-#endif
-#ifdef CONFIG_PHY_EXYNOS5250_USB2
-	{
-		.compatible = "samsung,exynos5250-usb2-phy",
-		.data = &exynos5250_usb2_phy_config,
 	},
 #endif
 	{ },
