--- conflicted
+++ resolved
@@ -2459,8 +2459,6 @@
 	if (device->port.iotype != UPIO_MEM32)
 		device->port.iotype = UPIO_MEM32BE;
 
-<<<<<<< HEAD
-=======
 	device->con->write = lpuart32_early_write;
 	return 0;
 }
@@ -2474,7 +2472,6 @@
 		return -ENODEV;
 
 	device->port.iotype = UPIO_MEM32;
->>>>>>> 04d5ce62
 	device->con->write = lpuart32_early_write;
 
 	/* set the baudrate */
