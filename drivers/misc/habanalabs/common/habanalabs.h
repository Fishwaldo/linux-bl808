--- conflicted
+++ resolved
@@ -944,11 +944,7 @@
 	u32 (*get_signal_cb_size)(struct hl_device *hdev);
 	u32 (*get_wait_cb_size)(struct hl_device *hdev);
 	u32 (*gen_signal_cb)(struct hl_device *hdev, void *data, u16 sob_id,
-<<<<<<< HEAD
-			u32 size);
-=======
 			u32 size, bool eb);
->>>>>>> 6ee1d745
 	u32 (*gen_wait_cb)(struct hl_device *hdev,
 			struct hl_gen_wait_properties *prop);
 	void (*reset_sob)(struct hl_device *hdev, void *data);
@@ -1004,10 +1000,7 @@
  * @queue_full_drop_cnt: dropped due to queue full
  * @device_in_reset_drop_cnt: dropped due to device in reset
  * @max_cs_in_flight_drop_cnt: dropped due to maximum CS in-flight
-<<<<<<< HEAD
-=======
  * @validation_drop_cnt: dropped due to error in validation
->>>>>>> 6ee1d745
  */
 struct hl_cs_counters_atomic {
 	atomic64_t out_of_mem_drop_cnt;
@@ -1015,10 +1008,7 @@
 	atomic64_t queue_full_drop_cnt;
 	atomic64_t device_in_reset_drop_cnt;
 	atomic64_t max_cs_in_flight_drop_cnt;
-<<<<<<< HEAD
-=======
 	atomic64_t validation_drop_cnt;
->>>>>>> 6ee1d745
 };
 
 /**
@@ -2192,10 +2182,7 @@
 int hl_mmu_va_to_pa(struct hl_ctx *ctx, u64 virt_addr, u64 *phys_addr);
 int hl_mmu_get_tlb_info(struct hl_ctx *ctx, u64 virt_addr,
 			struct hl_mmu_hop_info *hops);
-<<<<<<< HEAD
-=======
 bool hl_is_dram_va(struct hl_device *hdev, u64 virt_addr);
->>>>>>> 6ee1d745
 
 int hl_fw_load_fw_to_device(struct hl_device *hdev, const char *fw_name,
 				void __iomem *dst, u32 src_offset, u32 size);
