/*
 * Marvell Wireless LAN device driver: generic data structures and APIs
 *
 * Copyright (C) 2011, Marvell International Ltd.
 *
 * This software file (the "File") is distributed by Marvell International
 * Ltd. under the terms of the GNU General Public License Version 2, June 1991
 * (the "License").  You may use, redistribute and/or modify this File in
 * accordance with the terms and conditions of the License, a copy of which
 * is available by writing to the Free Software Foundation, Inc.,
 * 51 Franklin Street, Fifth Floor, Boston, MA 02110-1301 USA or on the
 * worldwide web at http://www.gnu.org/licenses/old-licenses/gpl-2.0.txt.
 *
 * THE FILE IS DISTRIBUTED AS-IS, WITHOUT WARRANTY OF ANY KIND, AND THE
 * IMPLIED WARRANTIES OF MERCHANTABILITY OR FITNESS FOR A PARTICULAR PURPOSE
 * ARE EXPRESSLY DISCLAIMED.  The License provides additional details about
 * this warranty disclaimer.
 */

#ifndef _MWIFIEX_DECL_H_
#define _MWIFIEX_DECL_H_

#undef pr_fmt
#define pr_fmt(fmt)	KBUILD_MODNAME ": " fmt

#include <linux/wait.h>
#include <linux/timer.h>
#include <linux/ieee80211.h>


#define MWIFIEX_MAX_BSS_NUM         (2)

#define MWIFIEX_MIN_DATA_HEADER_LEN 36	/* sizeof(mwifiex_txpd)
					 *   + 4 byte alignment
					 */

#define MWIFIEX_MAX_TX_BASTREAM_SUPPORTED	2
#define MWIFIEX_MAX_RX_BASTREAM_SUPPORTED	16

#define MWIFIEX_AMPDU_DEF_TXWINSIZE        32
#define MWIFIEX_AMPDU_DEF_RXWINSIZE        16
#define MWIFIEX_DEFAULT_BLOCK_ACK_TIMEOUT  0xffff

#define MWIFIEX_RATE_INDEX_HRDSSS0 0
#define MWIFIEX_RATE_INDEX_HRDSSS3 3
#define MWIFIEX_RATE_INDEX_OFDM0   4
#define MWIFIEX_RATE_INDEX_OFDM7   11
#define MWIFIEX_RATE_INDEX_MCS0    12

#define MWIFIEX_RATE_BITMAP_OFDM0  16
#define MWIFIEX_RATE_BITMAP_OFDM7  23
#define MWIFIEX_RATE_BITMAP_MCS0   32
#define MWIFIEX_RATE_BITMAP_MCS127 159

#define MWIFIEX_RX_DATA_BUF_SIZE     (4 * 1024)
#define MWIFIEX_RX_CMD_BUF_SIZE	     (2 * 1024)
<<<<<<< HEAD
=======

#define MAX_BEACON_PERIOD                  (4000)
#define MIN_BEACON_PERIOD                  (50)
#define MAX_DTIM_PERIOD                    (100)
#define MIN_DTIM_PERIOD                    (1)
>>>>>>> 05f8f252

#define MWIFIEX_RTS_MIN_VALUE              (0)
#define MWIFIEX_RTS_MAX_VALUE              (2347)
#define MWIFIEX_FRAG_MIN_VALUE             (256)
#define MWIFIEX_FRAG_MAX_VALUE             (2346)

#define MWIFIEX_RETRY_LIMIT                14
#define MWIFIEX_SDIO_BLOCK_SIZE            256

#define MWIFIEX_BUF_FLAG_REQUEUED_PKT      BIT(0)

enum mwifiex_bss_type {
	MWIFIEX_BSS_TYPE_STA = 0,
	MWIFIEX_BSS_TYPE_UAP = 1,
	MWIFIEX_BSS_TYPE_ANY = 0xff,
};

enum mwifiex_bss_role {
	MWIFIEX_BSS_ROLE_STA = 0,
	MWIFIEX_BSS_ROLE_UAP = 1,
	MWIFIEX_BSS_ROLE_ANY = 0xff,
};

#define BSS_ROLE_BIT_MASK    BIT(0)

#define GET_BSS_ROLE(priv)   ((priv)->bss_role & BSS_ROLE_BIT_MASK)

enum mwifiex_data_frame_type {
	MWIFIEX_DATA_FRAME_TYPE_ETH_II = 0,
	MWIFIEX_DATA_FRAME_TYPE_802_11,
};

struct mwifiex_fw_image {
	u8 *helper_buf;
	u32 helper_len;
	u8 *fw_buf;
	u32 fw_len;
};

struct mwifiex_802_11_ssid {
	u32 ssid_len;
	u8 ssid[IEEE80211_MAX_SSID_LEN];
};

struct mwifiex_wait_queue {
	wait_queue_head_t wait;
	int status;
};

struct mwifiex_rxinfo {
	u8 bss_num;
	u8 bss_type;
	struct sk_buff *parent;
	u8 use_count;
};

struct mwifiex_txinfo {
	u32 status_code;
	u8 flags;
	u8 bss_num;
	u8 bss_type;
};

enum mwifiex_wmm_ac_e {
	WMM_AC_BK,
	WMM_AC_BE,
	WMM_AC_VI,
	WMM_AC_VO
} __packed;
#endif /* !_MWIFIEX_DECL_H_ */<|MERGE_RESOLUTION|>--- conflicted
+++ resolved
@@ -54,14 +54,11 @@
 
 #define MWIFIEX_RX_DATA_BUF_SIZE     (4 * 1024)
 #define MWIFIEX_RX_CMD_BUF_SIZE	     (2 * 1024)
-<<<<<<< HEAD
-=======
 
 #define MAX_BEACON_PERIOD                  (4000)
 #define MIN_BEACON_PERIOD                  (50)
 #define MAX_DTIM_PERIOD                    (100)
 #define MIN_DTIM_PERIOD                    (1)
->>>>>>> 05f8f252
 
 #define MWIFIEX_RTS_MIN_VALUE              (0)
 #define MWIFIEX_RTS_MAX_VALUE              (2347)
