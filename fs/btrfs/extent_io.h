#ifndef __EXTENTIO__
#define __EXTENTIO__

#include <linux/rbtree.h>

/* bits for the extent state */
#define EXTENT_DIRTY 1
#define EXTENT_WRITEBACK (1 << 1)
#define EXTENT_UPTODATE (1 << 2)
#define EXTENT_LOCKED (1 << 3)
#define EXTENT_NEW (1 << 4)
#define EXTENT_DELALLOC (1 << 5)
#define EXTENT_DEFRAG (1 << 6)
#define EXTENT_DEFRAG_DONE (1 << 7)
#define EXTENT_BUFFER_FILLED (1 << 8)
#define EXTENT_BOUNDARY (1 << 9)
#define EXTENT_NODATASUM (1 << 10)
#define EXTENT_DO_ACCOUNTING (1 << 11)
#define EXTENT_FIRST_DELALLOC (1 << 12)
#define EXTENT_NEED_WAIT (1 << 13)
#define EXTENT_DAMAGED (1 << 14)
#define EXTENT_IOBITS (EXTENT_LOCKED | EXTENT_WRITEBACK)
#define EXTENT_CTLBITS (EXTENT_DO_ACCOUNTING | EXTENT_FIRST_DELALLOC)

/*
 * flags for bio submission. The high bits indicate the compression
 * type for this bio
 */
#define EXTENT_BIO_COMPRESSED 1
#define EXTENT_BIO_FLAG_SHIFT 16

/* these are bit numbers for test/set bit */
#define EXTENT_BUFFER_UPTODATE 0
#define EXTENT_BUFFER_BLOCKING 1
#define EXTENT_BUFFER_DIRTY 2
#define EXTENT_BUFFER_CORRUPT 3
#define EXTENT_BUFFER_READAHEAD 4	/* this got triggered by readahead */
#define EXTENT_BUFFER_TREE_REF 5
#define EXTENT_BUFFER_STALE 6
#define EXTENT_BUFFER_WRITEBACK 7
#define EXTENT_BUFFER_IOERR 8

/* these are flags for extent_clear_unlock_delalloc */
#define EXTENT_CLEAR_UNLOCK_PAGE 0x1
#define EXTENT_CLEAR_UNLOCK	 0x2
#define EXTENT_CLEAR_DELALLOC	 0x4
#define EXTENT_CLEAR_DIRTY	 0x8
#define EXTENT_SET_WRITEBACK	 0x10
#define EXTENT_END_WRITEBACK	 0x20
#define EXTENT_SET_PRIVATE2	 0x40
#define EXTENT_CLEAR_ACCOUNTING  0x80

/*
 * page->private values.  Every page that is controlled by the extent
 * map has page->private set to one.
 */
#define EXTENT_PAGE_PRIVATE 1
#define EXTENT_PAGE_PRIVATE_FIRST_PAGE 3

struct extent_state;
struct btrfs_root;

typedef	int (extent_submit_bio_hook_t)(struct inode *inode, int rw,
				       struct bio *bio, int mirror_num,
				       unsigned long bio_flags, u64 bio_offset);
struct extent_io_ops {
	int (*fill_delalloc)(struct inode *inode, struct page *locked_page,
			     u64 start, u64 end, int *page_started,
			     unsigned long *nr_written);
	int (*writepage_start_hook)(struct page *page, u64 start, u64 end);
	int (*writepage_io_hook)(struct page *page, u64 start, u64 end);
	extent_submit_bio_hook_t *submit_bio_hook;
	int (*merge_bio_hook)(struct page *page, unsigned long offset,
			      size_t size, struct bio *bio,
			      unsigned long bio_flags);
	int (*readpage_io_hook)(struct page *page, u64 start, u64 end);
	int (*readpage_io_failed_hook)(struct page *page, int failed_mirror);
	int (*writepage_io_failed_hook)(struct bio *bio, struct page *page,
					u64 start, u64 end,
				       struct extent_state *state);
	int (*readpage_end_io_hook)(struct page *page, u64 start, u64 end,
				    struct extent_state *state);
	int (*writepage_end_io_hook)(struct page *page, u64 start, u64 end,
				      struct extent_state *state, int uptodate);
	void (*set_bit_hook)(struct inode *inode, struct extent_state *state,
			     int *bits);
	void (*clear_bit_hook)(struct inode *inode, struct extent_state *state,
			       int *bits);
	void (*merge_extent_hook)(struct inode *inode,
				  struct extent_state *new,
				  struct extent_state *other);
	void (*split_extent_hook)(struct inode *inode,
				  struct extent_state *orig, u64 split);
	int (*write_cache_pages_lock_hook)(struct page *page, void *data,
					   void (*flush_fn)(void *));
};

struct extent_io_tree {
	struct rb_root state;
	struct radix_tree_root buffer;
	struct address_space *mapping;
	u64 dirty_bytes;
	int track_uptodate;
	spinlock_t lock;
	spinlock_t buffer_lock;
	struct extent_io_ops *ops;
};

struct extent_state {
	u64 start;
	u64 end; /* inclusive */
	struct rb_node rb_node;

	/* ADD NEW ELEMENTS AFTER THIS */
	struct extent_io_tree *tree;
	wait_queue_head_t wq;
	atomic_t refs;
	unsigned long state;

	/* for use by the FS */
	u64 private;

	struct list_head leak_list;
};

#define INLINE_EXTENT_BUFFER_PAGES 16
#define MAX_INLINE_EXTENT_BUFFER_SIZE (INLINE_EXTENT_BUFFER_PAGES * PAGE_CACHE_SIZE)
struct extent_buffer {
	u64 start;
	unsigned long len;
	unsigned long map_start;
	unsigned long map_len;
	unsigned long bflags;
	struct extent_io_tree *tree;
	spinlock_t refs_lock;
	atomic_t refs;
	atomic_t io_pages;
	int failed_mirror;
	struct list_head leak_list;
	struct rcu_head rcu_head;
	pid_t lock_owner;

	/* count of read lock holders on the extent buffer */
	atomic_t write_locks;
	atomic_t read_locks;
	atomic_t blocking_writers;
	atomic_t blocking_readers;
	atomic_t spinning_readers;
	atomic_t spinning_writers;
	int lock_nested;

	/* protects write locks */
	rwlock_t lock;

	/* readers use lock_wq while they wait for the write
	 * lock holders to unlock
	 */
	wait_queue_head_t write_lock_wq;

	/* writers use read_lock_wq while they wait for readers
	 * to unlock
	 */
	wait_queue_head_t read_lock_wq;
	wait_queue_head_t lock_wq;
	struct page *inline_pages[INLINE_EXTENT_BUFFER_PAGES];
	struct page **pages;
};

static inline void extent_set_compress_type(unsigned long *bio_flags,
					    int compress_type)
{
	*bio_flags |= compress_type << EXTENT_BIO_FLAG_SHIFT;
}

static inline int extent_compress_type(unsigned long bio_flags)
{
	return bio_flags >> EXTENT_BIO_FLAG_SHIFT;
}

struct extent_map_tree;

typedef struct extent_map *(get_extent_t)(struct inode *inode,
					  struct page *page,
					  size_t pg_offset,
					  u64 start, u64 len,
					  int create);

void extent_io_tree_init(struct extent_io_tree *tree,
			 struct address_space *mapping);
int try_release_extent_mapping(struct extent_map_tree *map,
			       struct extent_io_tree *tree, struct page *page,
			       gfp_t mask);
int try_release_extent_buffer(struct page *page, gfp_t mask);
int try_release_extent_state(struct extent_map_tree *map,
			     struct extent_io_tree *tree, struct page *page,
			     gfp_t mask);
int lock_extent(struct extent_io_tree *tree, u64 start, u64 end);
int lock_extent_bits(struct extent_io_tree *tree, u64 start, u64 end,
		     int bits, struct extent_state **cached);
int unlock_extent(struct extent_io_tree *tree, u64 start, u64 end);
int unlock_extent_cached(struct extent_io_tree *tree, u64 start, u64 end,
			 struct extent_state **cached, gfp_t mask);
int try_lock_extent(struct extent_io_tree *tree, u64 start, u64 end);
int extent_read_full_page(struct extent_io_tree *tree, struct page *page,
			  get_extent_t *get_extent, int mirror_num);
int __init extent_io_init(void);
void extent_io_exit(void);

u64 count_range_bits(struct extent_io_tree *tree,
		     u64 *start, u64 search_end,
		     u64 max_bytes, unsigned long bits, int contig);

void free_extent_state(struct extent_state *state);
int test_range_bit(struct extent_io_tree *tree, u64 start, u64 end,
		   int bits, int filled, struct extent_state *cached_state);
int clear_extent_bits(struct extent_io_tree *tree, u64 start, u64 end,
		      int bits, gfp_t mask);
int clear_extent_bit(struct extent_io_tree *tree, u64 start, u64 end,
		     int bits, int wake, int delete, struct extent_state **cached,
		     gfp_t mask);
int set_extent_bits(struct extent_io_tree *tree, u64 start, u64 end,
		    int bits, gfp_t mask);
int set_extent_bit(struct extent_io_tree *tree, u64 start, u64 end,
		   int bits, u64 *failed_start,
		   struct extent_state **cached_state, gfp_t mask);
int set_extent_uptodate(struct extent_io_tree *tree, u64 start, u64 end,
			struct extent_state **cached_state, gfp_t mask);
int set_extent_new(struct extent_io_tree *tree, u64 start, u64 end,
		   gfp_t mask);
int set_extent_dirty(struct extent_io_tree *tree, u64 start, u64 end,
		     gfp_t mask);
int clear_extent_dirty(struct extent_io_tree *tree, u64 start, u64 end,
		       gfp_t mask);
int convert_extent_bit(struct extent_io_tree *tree, u64 start, u64 end,
		       int bits, int clear_bits, gfp_t mask);
int set_extent_delalloc(struct extent_io_tree *tree, u64 start, u64 end,
			struct extent_state **cached_state, gfp_t mask);
int find_first_extent_bit(struct extent_io_tree *tree, u64 start,
			  u64 *start_ret, u64 *end_ret, int bits);
struct extent_state *find_first_extent_bit_state(struct extent_io_tree *tree,
						 u64 start, int bits);
int extent_invalidatepage(struct extent_io_tree *tree,
			  struct page *page, unsigned long offset);
int extent_write_full_page(struct extent_io_tree *tree, struct page *page,
			  get_extent_t *get_extent,
			  struct writeback_control *wbc);
int extent_write_locked_range(struct extent_io_tree *tree, struct inode *inode,
			      u64 start, u64 end, get_extent_t *get_extent,
			      int mode);
int extent_writepages(struct extent_io_tree *tree,
		      struct address_space *mapping,
		      get_extent_t *get_extent,
		      struct writeback_control *wbc);
int btree_write_cache_pages(struct address_space *mapping,
			    struct writeback_control *wbc);
int extent_readpages(struct extent_io_tree *tree,
		     struct address_space *mapping,
		     struct list_head *pages, unsigned nr_pages,
		     get_extent_t get_extent);
int extent_fiemap(struct inode *inode, struct fiemap_extent_info *fieinfo,
		__u64 start, __u64 len, get_extent_t *get_extent);
int set_state_private(struct extent_io_tree *tree, u64 start, u64 private);
int get_state_private(struct extent_io_tree *tree, u64 start, u64 *private);
void set_page_extent_mapped(struct page *page);

struct extent_buffer *alloc_extent_buffer(struct extent_io_tree *tree,
					  u64 start, unsigned long len);
struct extent_buffer *find_extent_buffer(struct extent_io_tree *tree,
					 u64 start, unsigned long len);
void free_extent_buffer(struct extent_buffer *eb);
void free_extent_buffer_stale(struct extent_buffer *eb);
#define WAIT_NONE	0
#define WAIT_COMPLETE	1
#define WAIT_PAGE_LOCK	2
int read_extent_buffer_pages(struct extent_io_tree *tree,
			     struct extent_buffer *eb, u64 start, int wait,
			     get_extent_t *get_extent, int mirror_num);
unsigned long num_extent_pages(u64 start, u64 len);
struct page *extent_buffer_page(struct extent_buffer *eb, unsigned long i);

static inline void extent_buffer_get(struct extent_buffer *eb)
{
	atomic_inc(&eb->refs);
}

int memcmp_extent_buffer(struct extent_buffer *eb, const void *ptrv,
			  unsigned long start,
			  unsigned long len);
void read_extent_buffer(struct extent_buffer *eb, void *dst,
			unsigned long start,
			unsigned long len);
void write_extent_buffer(struct extent_buffer *eb, const void *src,
			 unsigned long start, unsigned long len);
void copy_extent_buffer(struct extent_buffer *dst, struct extent_buffer *src,
			unsigned long dst_offset, unsigned long src_offset,
			unsigned long len);
void memcpy_extent_buffer(struct extent_buffer *dst, unsigned long dst_offset,
			   unsigned long src_offset, unsigned long len);
void memmove_extent_buffer(struct extent_buffer *dst, unsigned long dst_offset,
			   unsigned long src_offset, unsigned long len);
void memset_extent_buffer(struct extent_buffer *eb, char c,
			  unsigned long start, unsigned long len);
void wait_extent_bit(struct extent_io_tree *tree, u64 start, u64 end, int bits);
void clear_extent_buffer_dirty(struct extent_buffer *eb);
int set_extent_buffer_dirty(struct extent_buffer *eb);
int set_extent_buffer_uptodate(struct extent_buffer *eb);
int clear_extent_buffer_uptodate(struct extent_buffer *eb);
int extent_buffer_uptodate(struct extent_buffer *eb);
int map_private_extent_buffer(struct extent_buffer *eb, unsigned long offset,
		      unsigned long min_len, char **map,
		      unsigned long *map_start,
		      unsigned long *map_len);
int extent_range_uptodate(struct extent_io_tree *tree,
			  u64 start, u64 end);
int extent_clear_unlock_delalloc(struct inode *inode,
				struct extent_io_tree *tree,
				u64 start, u64 end, struct page *locked_page,
				unsigned long op);
struct bio *
btrfs_bio_alloc(struct block_device *bdev, u64 first_sector, int nr_vecs,
		gfp_t gfp_flags);

struct btrfs_mapping_tree;

int repair_io_failure(struct btrfs_mapping_tree *map_tree, u64 start,
			u64 length, u64 logical, struct page *page,
			int mirror_num);
int end_extent_writepage(struct page *page, int err, u64 start, u64 end);
<<<<<<< HEAD
=======
int repair_eb_io_failure(struct btrfs_root *root, struct extent_buffer *eb,
			 int mirror_num);
>>>>>>> e9676695
#endif<|MERGE_RESOLUTION|>--- conflicted
+++ resolved
@@ -326,9 +326,6 @@
 			u64 length, u64 logical, struct page *page,
 			int mirror_num);
 int end_extent_writepage(struct page *page, int err, u64 start, u64 end);
-<<<<<<< HEAD
-=======
 int repair_eb_io_failure(struct btrfs_root *root, struct extent_buffer *eb,
 			 int mirror_num);
->>>>>>> e9676695
 #endif